import inspect
import os

from ckan import model, plugins
from ckan.lib import uploader
from ckan.plugins import toolkit as tk
from flask import send_file

from .interfaces import IResourceDownloadHandler


def get_context():
    """Get a default context dict
    """
    return {
        'model': model,
        'user': tk.c.user,
        'auth_user_obj': tk.c.userobj,
    }


def call_pre_download_handlers(resource, package, activity_id=None):
    """Call all registered plugins pre-download callback
    """
    for plugin in plugins.PluginImplementations(IResourceDownloadHandler):
        if not hasattr(plugin, 'pre_resource_download'):
            continue
        new_resource = plugin.pre_resource_download(resource, package, activity_id=None)
        if new_resource:
            resource = new_resource

    return resource


<<<<<<< HEAD
def call_download_handlers(resource, package, filename=None, activity_id=None):
=======
def call_download_handlers(resource, package, filename=None, inline=False):
>>>>>>> edff4053
    """Call all registered plugins download handlers
    """
    for plugin in plugins.PluginImplementations(IResourceDownloadHandler):
        if not hasattr(plugin, 'resource_download'):
            continue
<<<<<<< HEAD
        response = plugin.resource_download(resource, package, filename, activity_id=activity_id)
=======

        if _handler_supports_inline_arg(plugin.resource_download):
            response = plugin.resource_download(resource, package, filename, inline)
        else:
            response = plugin.resource_download(resource, package, filename)

>>>>>>> edff4053
        if response:
            return response

    return fallback_download_method(resource)


<<<<<<< HEAD
def download_handler(resource, _, filename=None, activity_id=None):
=======
def download_handler(resource, _, filename=None, inline=False):
>>>>>>> edff4053
    """Get the download URL from LFS server and redirect the user there
    """
    if resource.get('url_type') != 'upload' or not resource.get('lfs_prefix'):
        return None
    context = get_context()
    data_dict = {'resource': resource,
                 'filename': filename,
<<<<<<< HEAD
                 'activity_id': activity_id}
=======
                 'inline': inline}

>>>>>>> edff4053
    resource_download_spec = tk.get_action('get_resource_download_spec')(context, data_dict)
    href = resource_download_spec.get('href')

    if href:
        return tk.redirect_to(href)
    else:
        return tk.abort(404, tk._('No download is available'))


def fallback_download_method(resource):
    """Fall back to the built in CKAN download method
    """
    if resource.get('url_type') == 'upload':
        upload = uploader.get_resource_uploader(resource)
        filepath = upload.get_path(resource[u'id'])
        if os.path.exists(filepath):
            return send_file(filepath)
        else:
            return tk.abort(404, tk._('File not found'))
    elif u'url' not in resource:
        return tk.abort(404, tk._('No download is available'))

    return tk.redirect_to(resource[u'url'])


def _handler_supports_inline_arg(handler_function):
    try:
        # Python 3
        args = inspect.getfullargspec(handler_function).args
    except AttributeError:
        # Python 2
        args = inspect.getargspec(handler_function).args

    return 'inline' in args<|MERGE_RESOLUTION|>--- conflicted
+++ resolved
@@ -32,37 +32,25 @@
     return resource
 
 
-<<<<<<< HEAD
-def call_download_handlers(resource, package, filename=None, activity_id=None):
-=======
-def call_download_handlers(resource, package, filename=None, inline=False):
->>>>>>> edff4053
+def call_download_handlers(resource, package, filename=None, inline=False, activity_id=None):
     """Call all registered plugins download handlers
     """
     for plugin in plugins.PluginImplementations(IResourceDownloadHandler):
         if not hasattr(plugin, 'resource_download'):
             continue
-<<<<<<< HEAD
-        response = plugin.resource_download(resource, package, filename, activity_id=activity_id)
-=======
 
-        if _handler_supports_inline_arg(plugin.resource_download):
-            response = plugin.resource_download(resource, package, filename, inline)
+        if _handler_supports_extra_arg(plugin.resource_download):
+            response = plugin.resource_download(resource, package, filename, inline, activity_id)
         else:
             response = plugin.resource_download(resource, package, filename)
 
->>>>>>> edff4053
         if response:
             return response
 
     return fallback_download_method(resource)
 
 
-<<<<<<< HEAD
-def download_handler(resource, _, filename=None, activity_id=None):
-=======
-def download_handler(resource, _, filename=None, inline=False):
->>>>>>> edff4053
+def download_handler(resource, _, filename=None, inline=False, activity_id=None):
     """Get the download URL from LFS server and redirect the user there
     """
     if resource.get('url_type') != 'upload' or not resource.get('lfs_prefix'):
@@ -70,12 +58,9 @@
     context = get_context()
     data_dict = {'resource': resource,
                  'filename': filename,
-<<<<<<< HEAD
+                 'inline': inline,
                  'activity_id': activity_id}
-=======
-                 'inline': inline}
 
->>>>>>> edff4053
     resource_download_spec = tk.get_action('get_resource_download_spec')(context, data_dict)
     href = resource_download_spec.get('href')
 
@@ -101,7 +86,7 @@
     return tk.redirect_to(resource[u'url'])
 
 
-def _handler_supports_inline_arg(handler_function):
+def _handler_supports_extra_arg(handler_function):
     try:
         # Python 3
         args = inspect.getfullargspec(handler_function).args
@@ -109,4 +94,4 @@
         # Python 2
         args = inspect.getargspec(handler_function).args
 
-    return 'inline' in args+    return 'inline' in args and 'activity_id' in args