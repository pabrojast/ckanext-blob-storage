import ckan.plugins as plugins
import ckan.plugins.toolkit as toolkit

from ckanext.authz_service.authzzie import Authzzie
from ckanext.authz_service.interfaces import IAuthorizationBindings

from . import actions, authz, helpers, validators
from .blueprints import blueprint
from .download_handler import download_handler
from .interfaces import IResourceDownloadHandler


class BlobStoragePlugin(plugins.SingletonPlugin, toolkit.DefaultDatasetForm):
    plugins.implements(plugins.IConfigurer)
    plugins.implements(plugins.ITemplateHelpers)
    plugins.implements(plugins.IBlueprint)
    plugins.implements(plugins.IActions)
    plugins.implements(IAuthorizationBindings)
    plugins.implements(IResourceDownloadHandler, inherit=True)
    plugins.implements(plugins.IValidators)
    plugins.implements(plugins.IDatasetForm)

    # IDatasetForm
    def create_package_schema(self):
        # let's grab the default schema in our plugin
        schema = super(BlobStoragePlugin, self).create_package_schema()

        schema['resources'].update({
            'url_type': [
                toolkit.get_validator('ignore_missing'),
                toolkit.get_validator('upload_has_sha256'),
                toolkit.get_validator('upload_has_size'),
                toolkit.get_validator('upload_has_lfs_prefix')
                ],
            'sha256': [
                toolkit.get_validator('ignore_missing'),
                toolkit.get_validator('valid_sha256')
            ],
            'size': [
                toolkit.get_validator('ignore_missing'),
                toolkit.get_validator('is_positive_integer'),
            ],
            'lfs_prefix': [
                toolkit.get_validator('ignore_missing'),
                toolkit.get_validator('valid_lfs_prefix'),
            ]
        })

        return schema

    def update_package_schema(self):
        schema = super(BlobStoragePlugin, self).update_package_schema()

        schema['resources'].update({
            'url_type': [
                toolkit.get_validator('ignore_missing'),
                toolkit.get_validator('upload_has_sha256'),
                toolkit.get_validator('upload_has_size'),
                toolkit.get_validator('upload_has_lfs_prefix')
                ],
            'sha256': [
                toolkit.get_validator('ignore_missing'),
                toolkit.get_validator('valid_sha256')
            ],
            'size': [
                toolkit.get_validator('ignore_missing'),
                toolkit.get_validator('is_positive_integer'),
            ],
            'lfs_prefix': [
                toolkit.get_validator('ignore_missing'),
                toolkit.get_validator('valid_lfs_prefix'),
            ]
        })

        return schema

    def is_fallback(self):
        # Return True to register this plugin as the default handler for
        # package types not handled by any other IDatasetForm plugin.
        return True

    def package_types(self):
        # This plugin doesn't handle any special package types, it just
        # registers itself as the default (above).
        return []

    # IValidators

    def get_validators(self):
        return {
            u'upload_has_sha256': validators.upload_has_sha256,
            u'upload_has_size': validators.upload_has_size,
            u'upload_has_lfs_prefix': validators.upload_has_lfs_prefix,
            u'valid_sha256': validators.valid_sha256,
            u'valid_lfs_prefix': validators.valid_lfs_prefix,
        }

    # IConfigurer

    def update_config(self, config):
        toolkit.add_template_directory(config, 'templates')
        toolkit.add_public_directory(config, 'public')
        toolkit.add_resource('fanstatic', 'blob-storage')

    # ITemplateHelpers

    def get_helpers(self):
        return {'blob_storage_server_url': helpers.server_url,
                'blob_storage_storage_namespace': helpers.storage_namespace}

    # IBlueprint

    def get_blueprint(self):
        return blueprint

    # IActions

    def get_actions(self):
        return {
            'get_resource_download_spec': actions.get_resource_download_spec,
            'resource_schema_show': actions.resource_schema_show,
            'resource_sample_show': actions.resource_sample_show
        }

    # IAuthorizationBindings

    def register_authz_bindings(self, authorizer):
        # type: (Authzzie) -> None
        """Authorization Bindings

        This aliases CKANs Resource entity and actions to scopes understood by
        Giftless' JWT authorization scheme
        """
        # Register object authorization bindings
        authorizer.register_entity_ref_parser('obj', authz.object_id_parser)
        authorizer.register_authorizer('obj', authz.check_object_permissions,
                                       actions={'update', 'read'},
                                       subscopes=(None, 'data', 'metadata'))
        authorizer.register_action_alias('write', 'update', 'obj')
        authorizer.register_scope_normalizer('obj', authz.normalize_object_scope)

    # IResourceDownloadHandler

<<<<<<< HEAD
    def resource_download(self, resource, package, filename=None, activity_id=None):
        return download_handler(resource, package, filename, activity_id)
=======
    def resource_download(self, resource, package, filename=None, inline=False):
        return download_handler(resource, package, filename, inline)
>>>>>>> edff4053
<|MERGE_RESOLUTION|>--- conflicted
+++ resolved
@@ -141,10 +141,5 @@
 
     # IResourceDownloadHandler
 
-<<<<<<< HEAD
-    def resource_download(self, resource, package, filename=None, activity_id=None):
-        return download_handler(resource, package, filename, activity_id)
-=======
-    def resource_download(self, resource, package, filename=None, inline=False):
-        return download_handler(resource, package, filename, inline)
->>>>>>> edff4053
+    def resource_download(self, resource, package, filename=None, inline=False, activity_id=None):
+        return download_handler(resource, package, filename, inline, activity_id)